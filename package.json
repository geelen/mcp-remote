--- conflicted
+++ resolved
@@ -1,11 +1,6 @@
 {
-<<<<<<< HEAD
   "name": "@ownid/mcp-remote",
   "version": "0.0.20",
-=======
-  "name": "mcp-remote",
-  "version": "0.0.22",
->>>>>>> 1d190220
   "description": "Remote proxy for Model Context Protocol, allowing local-only clients to connect to remote servers using oAuth",
   "keywords": [
     "mcp",
