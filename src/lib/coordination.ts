import { checkLockfile, createLockfile, deleteLockfile, getConfigFilePath, LockfileData } from './mcp-auth-config'
import { EventEmitter } from 'events'
import { Server } from 'http'
import express from 'express'
import { AddressInfo } from 'net'
import { unlinkSync } from 'fs'
import { log, debugLog, setupOAuthCallbackServerWithLongPoll } from './utils'

export type AuthCoordinator = {
  initializeAuth: () => Promise<{ server: Server; waitForAuthCode: () => Promise<string>; skipBrowserAuth: boolean }>
}

/**
 * Checks if a process with the given PID is running
 * @param pid The process ID to check
 * @returns True if the process is running, false otherwise
 */
export async function isPidRunning(pid: number): Promise<boolean> {
  try {
    process.kill(pid, 0) // Doesn't kill the process, just checks if it exists
    debugLog(`Process ${pid} is running`)
    return true
  } catch (err) {
    debugLog(`Process ${pid} is not running`, err)
    return false
  }
}

/**
 * Checks if a lockfile is valid (process running and endpoint accessible)
 * @param lockData The lockfile data
 * @returns True if the lockfile is valid, false otherwise
 */
export async function isLockValid(lockData: LockfileData): Promise<boolean> {
  debugLog('Checking if lockfile is valid', lockData)

  // Check if the lockfile is too old (over 30 minutes)
  const MAX_LOCK_AGE = 30 * 60 * 1000 // 30 minutes
  if (Date.now() - lockData.timestamp > MAX_LOCK_AGE) {
    log('Lockfile is too old')
    debugLog('Lockfile is too old', {
      age: Date.now() - lockData.timestamp,
      maxAge: MAX_LOCK_AGE,
    })
    return false
  }

  // Check if the process is still running
  if (!(await isPidRunning(lockData.pid))) {
    log('Process from lockfile is not running')
    debugLog('Process from lockfile is not running', { pid: lockData.pid })
    return false
  }

  // Check if the endpoint is accessible
  try {
    debugLog('Checking if endpoint is accessible', { port: lockData.port })

    const controller = new AbortController()
    const timeout = setTimeout(() => controller.abort(), 1000)

    const response = await fetch(`http://127.0.0.1:${lockData.port}/wait-for-auth?poll=false`, {
      signal: controller.signal,
    })

    clearTimeout(timeout)

    const isValid = response.status === 200 || response.status === 202
    debugLog(`Endpoint check result: ${isValid ? 'valid' : 'invalid'}`, { status: response.status })
    return isValid
  } catch (error) {
    log(`Error connecting to auth server: ${(error as Error).message}`)
    debugLog('Error connecting to auth server', error)
    return false
  }
}

/**
 * Waits for authentication from another server instance
 * @param port The port to connect to
 * @returns True if authentication completed successfully, false otherwise
 */
export async function waitForAuthentication(port: number): Promise<boolean> {
  log(`Waiting for authentication from the server on port ${port}...`)

  try {
    let attempts = 0
    while (true) {
      attempts++
      const url = `http://127.0.0.1:${port}/wait-for-auth`
      log(`Querying: ${url}`)
      debugLog(`Poll attempt ${attempts}`)

      try {
        const response = await fetch(url)
        debugLog(`Poll response status: ${response.status}`)

        if (response.status === 200) {
          // Auth completed, but we don't return the code anymore
          log(`Authentication completed by other instance`)
          return true
        } else if (response.status === 202) {
          // Continue polling
          log(`Authentication still in progress`)
          debugLog(`Will retry in 1s`)
          await new Promise((resolve) => setTimeout(resolve, 1000))
        } else {
          log(`Unexpected response status: ${response.status}`)
          return false
        }
      } catch (fetchError) {
        debugLog(`Fetch error during poll`, fetchError)
        // If we can't connect, we'll try again after a delay
        await new Promise((resolve) => setTimeout(resolve, 2000))
      }
    }
  } catch (error) {
    log(`Error waiting for authentication: ${(error as Error).message}`)
    debugLog(`Error waiting for authentication`, error)
    return false
  }
}

/**
 * Creates a lazy auth coordinator that will only initiate auth when needed
 * @param serverUrlHash The hash of the server URL
 * @param callbackPort The port to use for the callback server
 * @param events The event emitter to use for signaling
 * @returns An AuthCoordinator object with an initializeAuth method
 */
export function createLazyAuthCoordinator(
  serverUrlHash: string,
  callbackPort: number,
  events: EventEmitter,
  authTimeoutMs: number,
): AuthCoordinator {
  let authState: { server: Server; waitForAuthCode: () => Promise<string>; skipBrowserAuth: boolean } | null = null

  return {
    initializeAuth: async () => {
      // If auth has already been initialized, return the existing state
      if (authState) {
        debugLog('Auth already initialized, reusing existing state')
        return authState
      }

      log('Initializing auth coordination on-demand')
      debugLog('Initializing auth coordination on-demand', { serverUrlHash, callbackPort })

      // Initialize auth using the existing coordinateAuth logic
<<<<<<< HEAD
      authState = await coordinateAuth(serverUrlHash, callbackPort, events)
      debugLog('Auth coordination completed', { skipBrowserAuth: authState.skipBrowserAuth })
=======
      authState = await coordinateAuth(serverUrlHash, callbackPort, events, authTimeoutMs)
      if (DEBUG) debugLog('Auth coordination completed', { skipBrowserAuth: authState.skipBrowserAuth })
>>>>>>> c71e6930
      return authState
    },
  }
}

/**
 * Coordinates authentication between multiple instances of the client/proxy
 * @param serverUrlHash The hash of the server URL
 * @param callbackPort The port to use for the callback server
 * @param events The event emitter to use for signaling
 * @returns An object with the server, waitForAuthCode function, and a flag indicating if browser auth can be skipped
 */
export async function coordinateAuth(
  serverUrlHash: string,
  callbackPort: number,
  events: EventEmitter,
  authTimeoutMs: number,
): Promise<{ server: Server; waitForAuthCode: () => Promise<string>; skipBrowserAuth: boolean }> {
  debugLog('Coordinating authentication', { serverUrlHash, callbackPort })

  // Check for a lockfile (disabled on Windows for the time being)
  const lockData = process.platform === 'win32' ? null : await checkLockfile(serverUrlHash)

  if (process.platform === 'win32') {
    debugLog('Skipping lockfile check on Windows')
  } else {
    debugLog('Lockfile check result', { found: !!lockData, lockData })
  }

  // If there's a valid lockfile, try to use the existing auth process
  if (lockData && (await isLockValid(lockData))) {
    log(`Another instance is handling authentication on port ${lockData.port} (pid: ${lockData.pid})`)

    try {
      // Try to wait for the authentication to complete
      debugLog('Waiting for authentication from other instance')
      const authCompleted = await waitForAuthentication(lockData.port)

      if (authCompleted) {
        log('Authentication completed by another instance. Using tokens from disk')

        // Setup a dummy server - the client will use tokens directly from disk
        const dummyServer = express().listen(0) // Listen on any available port
        const dummyPort = (dummyServer.address() as AddressInfo).port
        debugLog('Started dummy server', { port: dummyPort })

        // This shouldn't actually be called in normal operation, but provide it for API compatibility
        const dummyWaitForAuthCode = () => {
          log('WARNING: waitForAuthCode called in secondary instance - this is unexpected')
          // Return a promise that never resolves - the client should use the tokens from disk instead
          return new Promise<string>(() => {})
        }

        return {
          server: dummyServer,
          waitForAuthCode: dummyWaitForAuthCode,
          skipBrowserAuth: true,
        }
      } else {
        log('Taking over authentication process...')
      }
    } catch (error) {
      log(`Error waiting for authentication: ${error}`)
      debugLog('Error waiting for authentication', error)
    }

    // If we get here, the other process didn't complete auth successfully
    debugLog('Other instance did not complete auth successfully, deleting lockfile')
    await deleteLockfile(serverUrlHash)
  } else if (lockData) {
    // Invalid lockfile, delete it
    log('Found invalid lockfile, deleting it')
    await deleteLockfile(serverUrlHash)
  }

  // Create our own lockfile
  debugLog('Setting up OAuth callback server', { port: callbackPort })
  const { server, waitForAuthCode, authCompletedPromise } = setupOAuthCallbackServerWithLongPoll({
    port: callbackPort,
    path: '/oauth/callback',
    events,
    authTimeoutMs,
  })

  // Get the actual port the server is running on
  const address = server.address() as AddressInfo
  const actualPort = address.port
  debugLog('OAuth callback server running', { port: actualPort })

  log(`Creating lockfile for server ${serverUrlHash} with process ${process.pid} on port ${actualPort}`)
  await createLockfile(serverUrlHash, process.pid, actualPort)

  // Make sure lockfile is deleted on process exit
  const cleanupHandler = async () => {
    try {
      log(`Cleaning up lockfile for server ${serverUrlHash}`)
      await deleteLockfile(serverUrlHash)
    } catch (error) {
      log(`Error cleaning up lockfile: ${error}`)
      debugLog('Error cleaning up lockfile', error)
    }
  }

  process.once('exit', () => {
    try {
      // Synchronous version for 'exit' event since we can't use async here
      const configPath = getConfigFilePath(serverUrlHash, 'lock.json')
      unlinkSync(configPath)
      debugLog(`Removed lockfile on exit: ${configPath}`)
    } catch (error) {
      debugLog(`Error removing lockfile on exit:`, error)
    }
  })

  // Also handle SIGINT separately
  process.once('SIGINT', async () => {
    debugLog('Received SIGINT signal, cleaning up')
    await cleanupHandler()
  })

  debugLog('Auth coordination complete, returning primary instance handlers')
  return {
    server,
    waitForAuthCode,
    skipBrowserAuth: false,
  }
}<|MERGE_RESOLUTION|>--- conflicted
+++ resolved
@@ -148,13 +148,8 @@
       debugLog('Initializing auth coordination on-demand', { serverUrlHash, callbackPort })
 
       // Initialize auth using the existing coordinateAuth logic
-<<<<<<< HEAD
-      authState = await coordinateAuth(serverUrlHash, callbackPort, events)
+      authState = await coordinateAuth(serverUrlHash, callbackPort, events, authTimeoutMs)
       debugLog('Auth coordination completed', { skipBrowserAuth: authState.skipBrowserAuth })
-=======
-      authState = await coordinateAuth(serverUrlHash, callbackPort, events, authTimeoutMs)
-      if (DEBUG) debugLog('Auth coordination completed', { skipBrowserAuth: authState.skipBrowserAuth })
->>>>>>> c71e6930
       return authState
     },
   }
