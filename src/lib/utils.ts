--- conflicted
+++ resolved
@@ -9,10 +9,7 @@
 import express from 'express'
 import net from 'net'
 import crypto from 'crypto'
-<<<<<<< HEAD
-import fs from 'fs/promises'
 import untildify from 'untildify';
-=======
 import fs, { readFile } from 'fs/promises'
 import path from 'path'
 import os from 'os'
@@ -21,7 +18,6 @@
 declare global {
   var currentServerUrlHash: string | undefined;
 }
->>>>>>> 7f78d4ec
 
 // Connection constants
 export const REASON_AUTH_NEEDED = 'authentication-needed'
