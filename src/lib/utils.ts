--- conflicted
+++ resolved
@@ -361,7 +361,9 @@
     return undefined
   }
 
-  const localhostRedirectUri = clientInfo.redirect_uris.map((uri) => new URL(uri)).find(({ hostname }) => hostname === 'localhost' || hostname === '127.0.0.1')
+  const localhostRedirectUri = clientInfo.redirect_uris
+    .map((uri) => new URL(uri))
+    .find(({ hostname }) => hostname === 'localhost' || hostname === '127.0.0.1')
   if (!localhostRedirectUri) {
     throw new Error('Cannot find localhost callback URI from existing client information')
   }
@@ -449,7 +451,6 @@
     }
   }
 
-<<<<<<< HEAD
   let staticOAuthClientMetadata: StaticOAuthClientMetadata = null
   const staticOAuthClientMetadataIndex = args.indexOf('--static-oauth-client-metadata')
   if (staticOAuthClientMetadataIndex !== -1 && staticOAuthClientMetadataIndex < args.length - 1) {
@@ -468,14 +469,14 @@
     if (staticOAuthClientInfo) {
       log(`Using static OAuth client information`)
     }
-=======
+  }
+
   // Parse host
   let host = 'localhost' // Default
   const hostIndex = args.indexOf('--host')
   if (hostIndex !== -1 && hostIndex < args.length - 1) {
     host = args[hostIndex + 1]
     log(`Using callback hostname: ${host}`)
->>>>>>> 2aeb6979
   }
 
   if (!serverUrl) {
@@ -534,11 +535,7 @@
     })
   }
 
-<<<<<<< HEAD
-  return { serverUrl, callbackPort, headers, transportStrategy, staticOAuthClientMetadata, staticOAuthClientInfo }
-=======
-  return { serverUrl, callbackPort, headers, transportStrategy, host }
->>>>>>> 2aeb6979
+  return { serverUrl, callbackPort, headers, transportStrategy, host, staticOAuthClientMetadata, staticOAuthClientInfo }
 }
 
 /**
