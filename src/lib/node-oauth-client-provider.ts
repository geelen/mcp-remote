--- conflicted
+++ resolved
@@ -64,17 +64,14 @@
    */
   async clientInformation(): Promise<OAuthClientInformationFull | undefined> {
     // log('Reading client info')
-<<<<<<< HEAD
     if (this.clientId) {
       return {
         client_id: this.clientId,
         client_secret: this.clientSecret,
+        redirect_uris: [this.redirectUrl],
       }
     }
-    return readJsonFile<OAuthClientInformation>(this.serverUrlHash, 'client_info.json', OAuthClientInformationSchema)
-=======
     return readJsonFile<OAuthClientInformationFull>(this.serverUrlHash, 'client_info.json', OAuthClientInformationFullSchema)
->>>>>>> 5199279e
   }
 
   /**
