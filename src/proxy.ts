--- conflicted
+++ resolved
@@ -33,12 +33,9 @@
   callbackPort: number,
   headers: Record<string, string>,
   transportStrategy: TransportStrategy = 'http-first',
-<<<<<<< HEAD
+  host: string,
   staticOAuthClientMetadata: StaticOAuthClientMetadata,
   staticOAuthClientInfo: StaticOAuthClientInformationFull,
-=======
-  host: string,
->>>>>>> 2aeb6979
 ) {
   // Set up event emitter for auth flow
   const events = new EventEmitter()
@@ -146,13 +143,8 @@
 
 // Parse command-line arguments and run the proxy
 parseCommandLineArgs(process.argv.slice(2), 'Usage: npx tsx proxy.ts <https://server-url> [callback-port]')
-<<<<<<< HEAD
-  .then(({ serverUrl, callbackPort, headers, transportStrategy, staticOAuthClientMetadata, staticOAuthClientInfo }) => {
-    return runProxy(serverUrl, callbackPort, headers, transportStrategy, staticOAuthClientMetadata, staticOAuthClientInfo)
-=======
-  .then(({ serverUrl, callbackPort, headers, transportStrategy, host }) => {
-    return runProxy(serverUrl, callbackPort, headers, transportStrategy, host)
->>>>>>> 2aeb6979
+  .then(({ serverUrl, callbackPort, headers, transportStrategy, host, staticOAuthClientMetadata, staticOAuthClientInfo }) => {
+    return runProxy(serverUrl, callbackPort, headers, transportStrategy, host, staticOAuthClientMetadata, staticOAuthClientInfo)
   })
   .catch((error) => {
     log('Fatal error:', error)
